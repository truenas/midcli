import argparse
import asyncio
import os
import signal
import sys
import threading
import time

from prompt_toolkit import print_formatted_text as print
from prompt_toolkit.application import run_in_terminal
from prompt_toolkit.completion import DynamicCompleter, ThreadedCompleter
from prompt_toolkit.enums import DEFAULT_BUFFER, EditingMode
from prompt_toolkit.filters import HasFocus, IsDone
from prompt_toolkit.history import FileHistory
from prompt_toolkit.layout.processors import (
    ConditionalProcessor, HighlightMatchingBracketProcessor, TabsProcessor,
)
from prompt_toolkit.shortcuts import PromptSession, CompleteStyle
from prompt_toolkit.styles import Style

from .completer import MidCompleter
from .command.interface import ProcessInputError
from .context import Context
from .editor.interactive import InteractiveEditor
from .editor.noninteractive import NonInteractiveEditor
from .editor.print_template import PrintTemplateEditor
from .menu.items import menu_items, process_menu_item
from .key_bindings import get_key_bindings
from .utils.shell import is_main_cli, switch_to_shell


class CLI:

    default_prompt = '[%h]%_n> '

<<<<<<< HEAD
    def __init__(self, websocket=None, user=None, password=None, command=None, interactive=None, menu=False,
                 mode=None, print_template=False):
=======
    def __init__(self, websocket=None, user=None, password=None, command=None, interactive=None,
                 mode=None, stacks=False, print_template=False):
>>>>>>> d757ae44
        if command is None or interactive:
            editor = InteractiveEditor()
        elif print_template:
            editor = PrintTemplateEditor()
        else:
            editor = NonInteractiveEditor()

        self.context = Context(self, websocket=websocket, user=user, password=password,
<<<<<<< HEAD
                               editor=editor, menu=menu, mode=mode)
=======
                               editor=editor, mode=mode, stacks=stacks)
>>>>>>> d757ae44
        self.command = command
        self.completer = MidCompleter(self.context)

        self.last_kernel_message = None
        self.loop = None

    def _build_menu(self):
        def get_message():
            prompt = '\n'.join([
                f'{i}) {title}'
                for i, (title, _) in enumerate(menu_items, start=1)
            ]) + f'\n\nEnter an option from 1-{len(menu_items)}: '
            return [
                ('class:prompt', prompt),
            ]

        prompt_app = PromptSession(
            message=get_message,
            complete_style=CompleteStyle.COLUMN,
            editing_mode=EditingMode.VI,
            enable_system_prompt=True,
            enable_suspend=True,
        )

        return prompt_app

    def _build_cli(self, history):
        def get_message():
            prompt = self.context.get_prompt(self.default_prompt)
            return [
                ('class:before_prompt', self.context.get_before_prompt()),
                ('class:prompt', prompt),
            ]

        prompt_app = PromptSession(
            message=get_message,
            style=Style.from_dict({
                'before_prompt': 'fg:ansigreen',
            }),
            complete_style=CompleteStyle.COLUMN,
            completer=ThreadedCompleter(
                DynamicCompleter(lambda: self.completer)
            ),
            complete_while_typing=True,
            editing_mode=EditingMode.VI,
            enable_system_prompt=True,
            enable_suspend=True,
            history=history,
            input_processors=[
                # Highlight matching brackets while editing.
                ConditionalProcessor(
                    processor=HighlightMatchingBracketProcessor(
                        chars='[](){}',
                    ),
                    filter=HasFocus(DEFAULT_BUFFER) & ~IsDone()),
                # Render \t as 4 spaces instead of "^I"
                TabsProcessor(char1=' ', char2=' ')],
            key_bindings=get_key_bindings(),
            search_ignore_case=True,
        )

        return prompt_app

    def _show_banner(self):
        self._show_urls()

        if not self.context.menu:
            print('Type "help" to list available commands.')
            print()

    def _show_urls(self):
        with self.context.get_client() as c:
            try:
                urls = c.call('system.general.get_ui_urls')
            except Exception:
                pass
            else:
                print()
                print('The web user interface is at:')
                for url in urls:
                    print(url)
                print()

    def _should_switch_to_shell(self):
        if is_main_cli():
            try:
                with self.context.get_client() as c:
                    return not c.call('system.advanced.config')['consolemenu']
            except Exception:
                pass

        return False

    def _read_kmsg(self):
        with open("/dev/kmsg") as f:
            # Skip existing messages
            os.set_blocking(f.fileno(), False)
            while f.readline():
                pass
            os.set_blocking(f.fileno(), True)

            while True:
                f.readline()
                self.last_kernel_message = time.monotonic()

    def _repaint_cli_after_kernel_messages(self):
        while True:
            if self.last_kernel_message is not None and time.monotonic() - self.last_kernel_message >= 3:
                self.last_kernel_message = None
                self.loop.call_soon_threadsafe(self._repaint_cli)

            time.sleep(1)

    def _repaint_cli(self):
        if is_main_cli():
            self._show_banner()

        run_in_terminal(lambda: None)

    def _sigusr1_handler(self):
        self.context.reload()
        self.loop.call_soon_threadsafe(self._repaint_cli)

    def run(self):
        if self.command is not None:
            try:
                self.context.process_input(self.command)
            except ProcessInputError as e:
                sys.stderr.write(e.error.rstrip("\n") + "\n")
                sys.exit(1)

            return

        if self._should_switch_to_shell():
            self._show_urls()
            switch_to_shell()
            return

        history_file = '~/.midcli.hist'
        history = FileHistory(os.path.expanduser(history_file))

        self.loop = asyncio.get_event_loop()

        self.loop.add_signal_handler(signal.SIGUSR1, self._sigusr1_handler)

        is_tty1 = False
        try:
            is_tty1 = os.ttyname(sys.stdout.fileno()) == '/dev/tty1'
        except Exception:
            pass
        if is_tty1:
            threading.Thread(target=self._read_kmsg).start()
            threading.Thread(target=self._repaint_cli_after_kernel_messages).start()

        if is_main_cli():
            print()
            print('Console setup')
            print('_____________')

            self._show_banner()

        try:
            menu_app = self._build_menu()
            prompt_app = self._build_cli(history)

<<<<<<< HEAD
            while True:
                if self.context.menu:
                    try:
                        text = menu_app.prompt()
                    except KeyboardInterrupt:
                        continue

                    process_menu_item(self.context, text)
                else:
                    try:
                        text = prompt_app.prompt()
                    except KeyboardInterrupt:
                        continue

                    self.context.process_input(text)
=======
                try:
                    self.context.process_input(text)
                except ProcessInputError as e:
                    print(e.error.rstrip("\n") + "\n")
>>>>>>> d757ae44
        except EOFError:
            os._exit(0)


def main():
    parser = argparse.ArgumentParser()
    parser.add_argument('--websocket')
    parser.add_argument('--user')
    parser.add_argument('--password')
    parser.add_argument('-c', '--command',
                        help='Execute single command')
    parser.add_argument('-i', '--interactive', action='store_true',
                        help='If -c/--command is specified, execute it in interactive mode')
    parser.add_argument('--menu', action='store_true',
                        help='Show shortcut menu')
    parser.add_argument('-m', '--mode',
                        help='Output display mode')
    parser.add_argument('--print-template', action='store_true',
                        help='If -c/--command is specified, print its YAML template instead of executing it')
    parser.add_argument('--stacks', action='store_true',
                        help='Display errors stack trace')
    args = parser.parse_args()

    cli = CLI(**args.__dict__)
    cli.run()


if __name__ == '__main__':
    main()<|MERGE_RESOLUTION|>--- conflicted
+++ resolved
@@ -33,13 +33,8 @@
 
     default_prompt = '[%h]%_n> '
 
-<<<<<<< HEAD
     def __init__(self, websocket=None, user=None, password=None, command=None, interactive=None, menu=False,
-                 mode=None, print_template=False):
-=======
-    def __init__(self, websocket=None, user=None, password=None, command=None, interactive=None,
                  mode=None, stacks=False, print_template=False):
->>>>>>> d757ae44
         if command is None or interactive:
             editor = InteractiveEditor()
         elif print_template:
@@ -48,11 +43,7 @@
             editor = NonInteractiveEditor()
 
         self.context = Context(self, websocket=websocket, user=user, password=password,
-<<<<<<< HEAD
-                               editor=editor, menu=menu, mode=mode)
-=======
-                               editor=editor, mode=mode, stacks=stacks)
->>>>>>> d757ae44
+                               editor=editor, menu=menu, mode=mode, stacks=stacks)
         self.command = command
         self.completer = MidCompleter(self.context)
 
@@ -218,7 +209,6 @@
             menu_app = self._build_menu()
             prompt_app = self._build_cli(history)
 
-<<<<<<< HEAD
             while True:
                 if self.context.menu:
                     try:
@@ -233,13 +223,10 @@
                     except KeyboardInterrupt:
                         continue
 
-                    self.context.process_input(text)
-=======
-                try:
-                    self.context.process_input(text)
-                except ProcessInputError as e:
-                    print(e.error.rstrip("\n") + "\n")
->>>>>>> d757ae44
+                    try:
+                        self.context.process_input(text)
+                    except ProcessInputError as e:
+                        print(e.error.rstrip("\n") + "\n")
         except EOFError:
             os._exit(0)
 
