--- conflicted
+++ resolved
@@ -189,11 +189,7 @@
 
 class Context(object):
 
-<<<<<<< HEAD
-    def __init__(self, cli, websocket, user, password, editor, menu, mode):
-=======
-    def __init__(self, cli, websocket, user, password, editor, mode, stacks):
->>>>>>> d757ae44
+    def __init__(self, cli, websocket, user, password, editor, menu, mode, stacks):
         self.cli = cli
         self.websocket = websocket
         self.user = user
